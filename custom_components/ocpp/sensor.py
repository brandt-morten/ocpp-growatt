"""Sensor platform for ocpp."""

from homeassistant.const import CONF_MONITORED_VARIABLES
from homeassistant.helpers.entity import Entity

from .api import CentralSystem
from .const import CONF_CPID, DOMAIN, ICON
from .enums import HAChargerDetails, HAChargerSession, HAChargerStatuses


async def async_setup_entry(hass, entry, async_add_devices):
    """Configure the sensor platform."""
    central_system = hass.data[DOMAIN][entry.entry_id]
    cp_id = entry.data[CONF_CPID]

    entities = []

    for measurand in entry.data[CONF_MONITORED_VARIABLES].split(","):
        entities.append(
            ChargePointMetric(
                central_system,
                cp_id,
                measurand,
            )
        )
    for list in [HAChargerDetails, HAChargerSession, HAChargerStatuses]:
        for sensor in list:
            entities.append(
                ChargePointMetric(
                    central_system,
                    cp_id,
                    sensor.value,
                )
            )

    async_add_devices(entities, False)


class ChargePointMetric(Entity):
    """Individual sensor for charge point metrics."""

    def __init__(
        self,
        central_system: CentralSystem,
        cp_id: str,
        metric: str,
    ):
        """Instantiate instance of a ChargePointMetrics."""
        self.central_system = central_system
        self.cp_id = cp_id
        self.metric = metric
        self._state = None

    @property
    def name(self):
        """Return the name of the sensor."""
        return ".".join([self.cp_id, self.metric])

    @property
    def unique_id(self):
        """Return the unique id of this sensor."""
        return ".".join([DOMAIN, self.cp_id, self.metric, "sensor"])

    @property
    def state(self):
        """Return the state of the sensor."""
        return self.central_system.get_metric(self.cp_id, self.metric)

    @property
    def unit_of_measurement(self):
        """Return the unit the value is expressed in."""
        return self.central_system.get_unit(self.cp_id, self.metric)

    @property
    def should_poll(self):
        """Return True if entity has to be polled for state.

        False if entity pushes its state to HA.
        """
        return True

    @property
    def icon(self):
        """Return the icon to use in the frontend, if any."""
        return ICON

    @property
    def device_info(self):
        """Return device information."""
        return {
            "identifiers": {(DOMAIN, self.cp_id)},
            "via_device": (DOMAIN, self.central_system.id),
        }

    @property
    def extra_state_attributes(self):
        """Return the state attributes."""
        return {
            "unique_id": self.unique_id,
            "integration": DOMAIN,
        }

    async def update(self):
        """Get the latest data and update the states."""
<<<<<<< HEAD
        self._state = self.central_system.get_metric(self.cp_id, self.metric)
=======
        await self.async_write_ha_state()
>>>>>>> c399ab7d
<|MERGE_RESOLUTION|>--- conflicted
+++ resolved
@@ -102,8 +102,4 @@
 
     async def update(self):
         """Get the latest data and update the states."""
-<<<<<<< HEAD
         self._state = self.central_system.get_metric(self.cp_id, self.metric)
-=======
-        await self.async_write_ha_state()
->>>>>>> c399ab7d
