"""Open Charge Point Protocol integration."""
import asyncio, time
from datetime import datetime, timedelta
import logging
from typing import Dict, Optional

from ocpp.exceptions import NotImplementedError
from ocpp.messages import CallError
from ocpp.routing import on
from ocpp.v16 import ChargePoint as cp, call, call_result
from ocpp.v16.enums import *
import voluptuous as vol
import websockets

from homeassistant.core import ServiceCall, callback
from homeassistant.components.sensor import PLATFORM_SCHEMA
from homeassistant.const import CONF_MONITORED_VARIABLES, CONF_PORT, CONF_NAME, CONF_MONITORED_CONDITIONS
from homeassistant.helpers import config_validation as cv, entity_platform, service
from homeassistant.helpers.entity import Entity
#from homeassistant.helpers.entity_platform import AddEntitiesCallback

DOMAIN = "ocpp"
LOCAL_HOST = "0.0.0.0"
DEFAULT_PORT = 9000
DEFAULT_SUBPROTOCOL = "ocpp1.6"

_LOGGER = logging.getLogger(__name__)
logging.getLogger(DOMAIN).setLevel(logging.DEBUG)

ICON = "mdi:ev-station"

SLEEP_TIME = 60

SCAN_INTERVAL = timedelta(seconds=1)

#Ocpp SupportedFeatureProfiles
FEATURE_PROFILE_CORE = "Core"
FEATURE_PROFILE_FW = "FirmwareManagement"
FEATURE_PROFILE_SMART = "SmartCharging"
FEATURE_PROFILE_RESERV = "Reservation"
FEATURE_PROFILE_REMOTE = "RemoteTrigger"
FEATURE_PROFILE_AUTH = "LocalAuthListManagement"

#Services to register for use in HA
SERVICE_CHARGE_START = "start_transaction"
SERVICE_CHARGE_STOP = "stop_transaction"
SERVICE_AVAILABILITY = "availability"
SERVICE_SET_CHARGE_RATE = "max_charge_rate"
SERVICE_RESET = "reset"

#Ocpp supported measurands
MEASURANDS = [
    "Current.Export",
    "Current.Import",
    "Current.Offered",
    "Energy.Active.Export.Register",
    "Energy.Active.Import.Register",
    "Energy.Reactive.Export.Register",
    "Energy.Reactive.Import.Register",
    "Energy.Active.Export.Interval",
    "Energy.Active.Import.Interval",
    "Energy.Reactive.Export.Interval",
    "Energy.Reactive.Import.Interval",
    "Frequency",
    "Power.Active.Export",
    "Power.Active.Import",
    "Power.Factor",
    "Power.Offered",
    "Power.Reactive.Export",
    "Power.Reactive.Import",
    "RPM",
    "SoC",
    "Temperature",
    "Voltage"
    ]
DEFAULT_MEASURAND = "Energy.Active.Import.Register"

#Additional conditions/states to monitor
CONDITIONS = [
    "Status",
    "Heartbeat",
    "Error.Code",
    "Stop.Reason",
    "FW.Status",
    "Session.Energy", #in kWh
    "Meter.Start" #in kWh
]

#Additional general information to report
GENERAL = [
    "ID",
    "Vendor",
    "Model",
    "FW.Version",
    "Features",
    "Connectors",
    "Transaction.Id"
]

#Interval between measurand meters being sent
CONF_METER_INTERVAL = "meter_interval"

PLATFORM_SCHEMA = PLATFORM_SCHEMA.extend(
    {
        vol.Optional(CONF_PORT, default=DEFAULT_PORT): cv.positive_int,
        vol.Optional(CONF_MONITORED_VARIABLES, default = MEASURANDS): vol.All(
            cv.ensure_list, [vol.In(MEASURANDS)]
        ),
        vol.Optional(CONF_NAME, default="ocpp"): cv.string,
        vol.Optional(CONF_METER_INTERVAL, default=300): cv.positive_int
    },
)

async def async_setup_platform(hass, config, async_add_entities, discovery_info=None):
    """Set up the OCPP sensors & make config available globally."""
    global yaml_config
    yaml_config = config
    
    cfg_port = config[CONF_PORT]
    _LOGGER.info(config)

    central_sys = await CentralSystem.create(port=cfg_port)

    metric = []
    for measurand in config[CONF_MONITORED_VARIABLES]:
        metric.append(ChargePointMetric(measurand, central_sys, "M", config[CONF_NAME]))
    for condition in CONDITIONS:
        metric.append(ChargePointMetric(condition, central_sys, "S", config[CONF_NAME]))
    for gen in GENERAL:
        metric.append(ChargePointMetric(gen, central_sys, "G", config[CONF_NAME]))
        
    async_add_entities(metric, True)
    """Set up services."""
#    platform = entity_platform.async_get_current_platform()
#    platform.async_register_entity_service(SERVICE_CHARGE_STOP, {}, "stop_charge")

class CentralSystem:
    """Server for handling OCPP connections."""

    def __init__(self):
        """Instantiate instance of a CentralSystem."""
        self._server = None
        self._connected_charger: Optional[ChargePoint] = None
        self._last_connected_id = ""
        self._cp_metrics = {}

    @staticmethod
    async def create(host: str = LOCAL_HOST, port: int = DEFAULT_PORT, proto: str = DEFAULT_SUBPROTOCOL):
        """Create instance and start listening for OCPP connections on given port."""
        self = CentralSystem()
        server = await websockets.serve(
            self.on_connect, host, port, subprotocols=[proto]
        )

        self._server = server
        return self

    async def on_connect(self, websocket, path: str):
        """Request handler executed for every new OCPP connection."""
        # For now only 1 charger can connect.
        cp_id = path.strip("/")
        if self._connected_charger is not None:
            return

        try:
            cp = ChargePoint(cp_id, websocket)
            self._connected_charger = cp
            if self._last_connected_id == cp.id:
                _LOGGER.debug(f"Charger {cp_id} reconnected.")
                self._cp_metrics = await cp.reconnect(self._cp_metrics)
            else:
                _LOGGER.info(f"Charger {cp_id} connected.")
                self._last_connected_id = cp.id
                self._cp_metrics = await cp.start()
        finally:
            self._connected_charger = None

    def get_metric(self, measurand: str):
        """Return last known value for given measurand."""
        if self._connected_charger is not None:
            return self._connected_charger.get_metric(measurand)
        return None

    def get_unit(self, measurand: str):
        """Return unit of given measurand."""
        if self._connected_charger is not None:
            return self._connected_charger.get_unit(measurand)
        return None


class ChargePoint(cp):
    """Server side representation of a charger."""

    def __init__(self, id, connection, interval_meter_metrics: int = 10):
        """Instantiate instance of a ChargePoint."""
        super().__init__(id, connection)
        self.interval_meter_metrics = interval_meter_metrics
        self.status="init"
        # Indicates if the charger requires a reboot to apply new
        # configuration.
        self._requires_reboot = False
        self._metrics = {}
        self._units = {}
        self._features_supported = {}
        self.preparing = asyncio.Event()
        self._transactionId = 0
        self._metrics["ID"] = id
        self._units["Session.Energy"] = UnitOfMeasure.kwh
        self._units["Meter.Start"] = UnitOfMeasure.kwh

    async def post_connect(self):
        """Logic to be executed right after a charger connects."""
        try:            
            await self.get_supported_features()
            if FEATURE_PROFILE_REMOTE in self._features_supported:
                await self.trigger_boot_notification()
                await self.trigger_status_notification()
            await self.become_operative()
            await self.get_configure("HeartbeatInterval")
            await self.configure("WebSocketPingInterval", "60")
            await self.configure(
                "MeterValuesSampledData", ",".join(yaml_config[CONF_MONITORED_VARIABLES])
            )
            await self.configure(
                "MeterValueSampleInterval", str(yaml_config[CONF_METER_INTERVAL])
            )
#            await self.configure(
#                "StopTxnSampledData", ",".join(yaml_config[CONF_MONITORED_VARIABLES])
#            )
            resp = await self.get_configure("NumberOfConnectors")
            self._metrics["Connectors"] = resp.configuration_key[0]["value"]
#            await self.start_transaction()
        except (ConfigurationError, NotImplementedError) as e:
            _LOGGER.error("Configuration of the charger failed: %r", e)

    async def get_supported_features(self):
        req = call.GetConfigurationPayload(key=["SupportedFeatureProfiles"])
        resp = await self.call(req)
        for key_value in resp.configuration_key:
            self._features_supported = key_value["value"]
            self._metrics["Features"] = self._features_supported
            _LOGGER.debug("SupportedFeatureProfiles: %r",self._features_supported)

    async def trigger_boot_notification(self):
        while True:
            req = call.TriggerMessagePayload(requested_message="BootNotification")
            resp = await self.call(req)
            if resp.status == TriggerMessageStatus.accepted: break
            if resp.status == TriggerMessageStatus.not_implemented: break      
            if resp.status == TriggerMessageStatus.rejected: break                        
            await asyncio.sleep(SLEEP_TIME)

    async def trigger_status_notification(self):
        while True:
            req = call.TriggerMessagePayload(requested_message="StatusNotification")
            resp = await self.call(req)
            if resp.status == TriggerMessageStatus.accepted: break
            await asyncio.sleep(SLEEP_TIME)
    
    async def become_operative(self):
        while True:
            """ there could be an ongoing transaction. Terminate it """            
#            req = call.RemoteStopTransactionPayload(transaction_id=1234)
#            resp = await self.call(req) 
            """ change availability """
            req = call.ChangeAvailabilityPayload(connector_id=0, type=AvailabilityType.operative)
            resp = await self.call(req)
            if resp.status == AvailabilityStatus.accepted: break
            if resp.status == AvailabilityStatus.scheduled: break
            await asyncio.sleep(SLEEP_TIME)
    
    async def clear_profile(self):
        while True:
            req = call.ClearChargingProfilePayload()            
            resp = await self.call(req)
            if resp.status == ClearChargingProfileStatus.accepted: break;            
            await asyncio.sleep(SLEEP_TIME)

    async def start_transaction(self, limit: int = 22000):
        while True:
            req = call.RemoteStartTransactionPayload(
                connector_id=1, id_tag="ID4",
                charging_profile = {
                    "chargingProfileId" : 1,
                    "stackLevel" : 999,
                    "chargingProfileKind" : "Relative",    
                    "chargingProfilePurpose" : "TxProfile",
                    "chargingSchedule" : {
                        "duration" : 36000,
                        "chargingRateUnit" : "W",
                        "chargingSchedulePeriod" : [ 
                            {
                                "startPeriod" : 0,
                                "limit" : {limit}
                            }
                        ]
                    }
                }
            )
            resp = await self.call(req)
            if resp.status == RemoteStartStopStatus.accepted: break
            await asyncio.sleep(SLEEP_TIME)

    async def stop_transaction(self):
        """Request remote stop of current transaction."""
        while True:
            req = call.RemoteStopTransactionPayload(
                transactionId=self._transactionId
            )
            resp = await self.call(req)
            if resp.status == RemoteStartStopStatus.accepted: break
            await asyncio.sleep(SLEEP_TIME)

    async def reset(self, typ: str = ResetType.soft):
        """Soft reset charger unless hard reset requested."""
        while True:
            req = call.ResetPayload(typ)
            resp = await self.call(req)
            if resp.status == ResetStatus.accepted: break
            await asyncio.sleep(SLEEP_TIME)

    async def get_configure(self, key: str):
        """Get Configuration of charger for supported keys."""
        req = call.GetConfigurationPayload(key=[key])
        resp = await self.call(req)
        for key_value in resp.configuration_key:
            _LOGGER.debug("Get Configuration for %s: %s",key, key_value["value"])
        return resp

    async def configure(self, key: str, value: str):
        """Configure charger by setting the key to target value.

        First the configuration key is read using GetConfiguration. The key's
        value is compared with the target value. If the key is already set to
        the correct value nothing is done.

        If the key has a different value a ChangeConfiguration request is issued.

        """
        req = call.GetConfigurationPayload(key=[key])

        resp = await self.call(req)

        for key_value in resp.configuration_key:
            # If the key already has the targeted value we don't need to set
            # it.
            if key_value["key"] == key and key_value["value"] == value:
                return

            if key_value.get("readonly", False):
                raise ConfigurationError(f"'{key}' is a read only setting")

        req = call.ChangeConfigurationPayload(key=key, value=value)

        resp = await self.call(req)

        if resp.status in [ConfigurationStatus.rejected, "NotSupported"]:
            raise ConfigurationError(
                f"charger returned '{resp.status}' while setting '{key}' to '{value}'"
            )

        if resp.status == ConfigurationStatus.reboot_required:
            self._requires_reboot = True


    async def _get_specific_response(self, unique_id, timeout):
        # The ocpp library silences CallErrors by default. See
        # https://github.com/mobilityhouse/ocpp/issues/104.
        # This code 'unsilences' CallErrors by raising them as exception
        # upon receiving.
        resp = await super()._get_specific_response(unique_id, timeout)

        if isinstance(resp, CallError):
            raise resp.to_exception()

        return resp

    async def _handle_call(self, msg):
        try:
            await super()._handle_call(msg)
        except NotImplementedError as e:
            response = msg.create_call_error(e).to_json()
            await self._send(response)

    async def start(self):
        """Start charge point"""
        try:
            await asyncio.gather(super().start(), self.post_connect())
        except websockets.exceptions.ConnectionClosed as e:
            _LOGGER.debug(e)
            return self._metrics
        
    async def reconnect(self, last_metrics):
        """Start charge point."""
        try:
            self._metrics = last_metrics
            await asyncio.gather(super().start())
        except websockets.exceptions.ConnectionClosed as e:
            _LOGGER.debug(e)
            return self._metrics

    @on(Action.MeterValues)
    def on_meter_values(self, connector_id: int, meter_value: Dict, **kwargs):
        """Request handler for MeterValues Calls."""
        for bucket in meter_value:
            for sampled_value in bucket["sampled_value"]:
                if ("measurand" in sampled_value):
                    self._metrics[sampled_value["measurand"]] = sampled_value["value"]
                if (len(sampled_value.keys()) == 1): #for backwards compatibility
<<<<<<< HEAD
                    self._metrics[DEFAULT_MEASURAND] = sampled_value["value"]
=======
                    self._metrics["Energy.Active.Import.Register"] = sampled_value["value"]
>>>>>>> a840c9a1
                if ("unit" in sampled_value):
                    self._units[sampled_value["measurand"]] = sampled_value["unit"]
        if ("Meter.Start" not in self._metrics): self._metrics["Meter.Start"] = self._metrics[DEFAULT_MEASURAND]
        self._metrics["Session.Energy"] = round(float(self._metrics[DEFAULT_MEASURAND]) - float(self._metrics["Meter.Start"]), 1)
        return call_result.MeterValuesPayload()

    @on(Action.BootNotification)
    def on_boot_notification(self, charge_point_model, charge_point_vendor, **kwargs):
        self._metrics["Model"] = charge_point_model
        self._metrics["Vendor"] = charge_point_vendor
        self._metrics["FW.Version"] = kwargs.get("firmware_version")
        _LOGGER.debug("Additional boot info for %s: %s", self.id, kwargs)
        return call_result.BootNotificationPayload(
            current_time=datetime.utcnow().isoformat(),
            interval=30,
            status=RegistrationStatus.accepted
        )

    @on(Action.StatusNotification)
    def on_status_notification(self, connector_id, error_code, status, **kwargs):
        self._metrics["Status"] = status
        self._metrics["Error.Code"] = error_code
        return call_result.StatusNotificationPayload()

    @on(Action.FirmwareStatusNotification)
    def on_firmware_status(self, fwstatus, **kwargs):
        self._metrics["FW.Status"] = fwstatus
        return call_result.FirmwareStatusNotificationPayload()

    @on(Action.Authorize)
    def on_authorize(self, id_tag, **kwargs):
        return call_result.AuthorizePayload(
            id_tag_info = { "status" : AuthorizationStatus.accepted }
        )

    @on(Action.StartTransaction)
    def on_start_transaction(self, connector_id, id_tag, meter_start, **kwargs): 
        self._transactionId = int(time.time())
        self._metrics["Stop.Reason"] = ""
        self._metrics["Transaction.Id"] = self._transactionId
        self._metrics["Meter.Start"] = int(meter_start) / 1000.0
        return call_result.StartTransactionPayload(
            id_tag_info = { "status" : AuthorizationStatus.accepted },
            transaction_id = self._transactionId
        )
    
    @on(Action.StopTransaction)
    def on_stop_transaction(self, meter_stop, transaction_id, reason, **kwargs):
        self._metrics["Stop.Reason"] = reason
        self._metrics["Session.Energy"] = round(int(meter_stop)/1000.0 - self._metrics["Meter.Start"], 1)
        return call_result.StopTransactionPayload(
            id_tag_info = { "status" : AuthorizationStatus.accepted }            
        )
    
    @on(Action.DataTransfer)
    def on_data_transfer(self, vendor_id, **kwargs):
        _LOGGER.debug("Datatransfer received from %s: %s", self.id, kwargs)
        return call_result.DataTransferPayload(
            status = DataTransferStatus.accepted 
        )
    
    @on(Action.Heartbeat)
    def on_heartbeat(self, **kwargs):
        now = datetime.utcnow().isoformat()
        self._metrics["Heartbeat"] = now
        self._units["Heartbeat"] = "time"        
        return call_result.HeartbeatPayload(
            current_time=now
        )

    def get_metric(self, measurand: str):
        """Return last known value for given measurand."""
        return self._metrics.get(measurand, None)

    def get_unit(self, measurand: str):
        """Return unit of given measurand."""
        return self._units.get(measurand, None)


class ChargePointMetric(Entity):
    """Individual sensor for charge point metrics."""

    def __init__(self, metric, central_sys, genre, prefix):
        """Instantiate instance of a ChargePointMetrics."""
        self.metric = metric
        self.central_sys = central_sys
        self._genre = genre
        self.prefix = prefix
        self._state = None
        self.type = "connected_chargers"

    @property
    def name(self):
        """Return the name of the sensor."""
        return self.prefix + "." + self.metric

    @property
    def state(self):
        """Return the state of the sensor."""
        return self.central_sys.get_metric(self.metric)

    @property
    def genre(self):
        """Return the type of sensor "M"=measurand "S"=status "G"= general info."""
        return self._genre

    @property
    def unit_of_measurement(self):
        """Return the unit the value is expressed in."""
        return self.central_sys.get_unit(self.metric)

    @property
    def icon(self):
        """Return the icon to use in the frontend, if any."""
        return ICON

    def update(self):
        """Get the latest data and updates the states."""
        pass


class ConfigurationError(Exception):
    """Error used to signal a error while configuring the charger."""

    pass<|MERGE_RESOLUTION|>--- conflicted
+++ resolved
@@ -407,11 +407,7 @@
                 if ("measurand" in sampled_value):
                     self._metrics[sampled_value["measurand"]] = sampled_value["value"]
                 if (len(sampled_value.keys()) == 1): #for backwards compatibility
-<<<<<<< HEAD
                     self._metrics[DEFAULT_MEASURAND] = sampled_value["value"]
-=======
-                    self._metrics["Energy.Active.Import.Register"] = sampled_value["value"]
->>>>>>> a840c9a1
                 if ("unit" in sampled_value):
                     self._units[sampled_value["measurand"]] = sampled_value["unit"]
         if ("Meter.Start" not in self._metrics): self._metrics["Meter.Start"] = self._metrics[DEFAULT_MEASURAND]
