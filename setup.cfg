--- conflicted
+++ resolved
@@ -42,7 +42,3 @@
 [coverage:report]
 show_missing = true
 fail_under = 90
-<<<<<<< HEAD
-
-=======
->>>>>>> 07cc8bbb
